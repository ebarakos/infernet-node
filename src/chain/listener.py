"""ChainListener

Off-chain replay of on-chain Coordinator events.

Listens to a single Infernet Coordinator contract for SubscriptionCreated,
SubscriptionCancelled, and SubscriptionFulfilled events. Validates relevant
events against guardian and forwards to ChainProcessor.
"""

from __future__ import annotations

import asyncio
from asyncio import create_task, sleep
from typing import cast, Optional

<<<<<<< HEAD
from eth_abi.abi import decode  # type: ignore
=======
from eth_abi.abi import decode
from web3.types import LogReceipt
>>>>>>> 23cdb7ff
from eth_typing import BlockNumber
from web3.types import LogReceipt

from chain.coordinator import Coordinator, CoordinatorEvent
from chain.processor import ChainProcessor
from chain.rpc import RPC
from orchestration.guardian import Guardian
from shared.message import (
    GuardianError,
    SubscriptionCreatedMessage,
    SubscriptionCancelledMessage,
    SubscriptionFulfilledMessage,
)
from shared.service import AsyncTask
from utils import log

SNAPSHOT_SYNC_BATCH_SIZE = 200
SNAPSHOT_SYNC_BATCH_SLEEP_S = 1.0


class ChainListener(AsyncTask):
    """Off-chain replay of on-chain Coordinator events.

    Public methods:
        setup: Inherited from AsyncTask. Snapshot syncs relevant subscriptions.
        run_forever: Inherited from AsyncTask. Syncs new Coordinator events.
        cleanup: Inherited from AsyncTask. Unused because process is stateless.

    Private methods:
        _sync_subscription_creation: Syncs net-new subscriptions
        _snapshot_sync: Called by setup(). Syncs all subscriptions seen till head block.
        _parse_created_log: Parses SubscriptionCreated event logs.
        _parse_cancelled_log: Parses SubscriptionCancelled event logs.
        _parse_fulfilled_log: Parses SubscriptionFulfilled event logs.
        _process_event_logs: Segments logs by type and passes to _parse_* fns.

    Private attributes:
        _rpc (RPC): RPC instance
        _coordinator (Coordinator): Coordinator instance
        _guardian (Guardian): Guardian instance
        _processor (ChainProcessor): ChainProcessor instance
        _last_synced (int): Last synced chain block number
        _trail_head_blocks (int): How many blocks to trail head by
        _snapshot_sync_sleep (int): Snapshot sync sleep time between each batch
        _snapshot_sync_batch_size (int): Snapshot sync batch size to sync in parallel
    """

    def __init__(
        self: ChainListener,
        rpc: RPC,
        coordinator: Coordinator,
        guardian: Guardian,
        processor: ChainProcessor,
        trail_head_blocks: int,
        snapshot_sync_sleep: Optional[int],
        snapshot_sync_batch_size: Optional[int],
    ) -> None:
        """Initializes new ChainListener

        Args:
            rpc (RPC): RPC instance
            coordinator (Coordinator): Coordinator instance
            guardian (Guardian): Guardian instance
            processor (ChainProcessor): ChainProcessor instance
            trail_head_blocks (int): How many blocks to trail head by
            snapshot_sync_sleep (int): Snapshot sync sleep time between each batch
            snapshot_sync_batch_size (int): Snapshot sync batch size to sync in parallel
        """

        # Initialize inherited AsyncTask
        super().__init__()

        self._rpc = rpc
        self._coordinator = coordinator
        self._guardian = guardian
        self._processor = processor
        self._trail_head_blocks = trail_head_blocks
        self._snapshot_sync_sleep = (
            SNAPSHOT_SYNC_BATCH_SLEEP_S
            if snapshot_sync_sleep is None
            else snapshot_sync_sleep
        )
        self._snapshot_sync_batch_size = (
            SNAPSHOT_SYNC_BATCH_SIZE
            if snapshot_sync_batch_size is None
            else snapshot_sync_batch_size
        )
        log.info("Initialized ChainListener")

    async def _sync_subscription_creation(
        self: ChainListener,
        id: int,
        block_number: BlockNumber,
        tx_hash: Optional[str],
    ) -> None:
        """Syncs net-new subscriptions

        Consumed by:
            1. Snapshot sync when initially syncing subscriptions
            2. Parsing subscription creation logs when event replaying creation

        Process:
            1. Collect subscription at specified block number
            2. If subscription is on last interval, collect and set response count
                (useful to filter out completed subscriptions)
            3. Validate subscriptions against guardian rules
            4. If validated, forward subscriptions to ChainProcessor

        Args:
            id (int): subscription ID
            block_number (BlockNumber): block number to collect at (TOCTTOU)
            tx_hash (Optional[str]): optional tx_hash if syncing via event replay
        """

        # Collect subscription
        subscription = await self._coordinator.get_subscription_by_id(
            subscription_id=id, block_number=block_number
        )

        # If subscription is on last interval
        if subscription.last_interval:
            # Collect and set response count for interval (always last)
            interval = subscription.interval
            response_count = await self._coordinator.get_subscription_response_count(
                subscription_id=id,
                interval=interval,
                block_number=block_number,
            )
            subscription.set_response_count(interval, response_count)

        # Create new subscription created message
        msg = SubscriptionCreatedMessage(tx_hash, subscription)

        # Run message through guardian
        filtered = self._guardian.process_message(msg)

        if isinstance(filtered, GuardianError):
            # If filtered out by guardian, message is irrelevant
            log.info("Ignored subscription creation", id=id, err=filtered.error)
            return

        # Pass filtered message to ChainProcessor
        create_task(self._processor.track(msg))
        log.info("Relayed subscription creation", id=id)

    async def _snapshot_sync(self: ChainListener, head_block: BlockNumber) -> None:
        """Snapshot syncs subscriptions from Coordinator up to head block

        Args:
            head_block (BlockNumber): latest block to snapshot sync to

        Process:
            1. Collect highest subscription ID from Coordinator at head block
            2. From 1..highest subscription ID, _sync_subscription_creation
        """

        # Get highest subscription ID at head block
        head_id = await self._coordinator.get_head_subscription_id(head_block)
        log.info("Collected highest subscription id", id=head_id)

        # Subscription indexes are 1-indexed at contract level
        # For subscriptions 1 -> head, sync subscription creation
        # sync is happening in parallel in batches of size
        # self._snapshot_sync_batch_size, to throttle, sleeps self._snapshot_sync_sleep
        # seconds between each batch

        batches = [
            range(i, i + self._snapshot_sync_batch_size)
            for i in range(1, head_id + 1, self._snapshot_sync_batch_size)
        ]
        for batch in batches:
            # sync for this batch
            await asyncio.gather(
                *(
                    self._sync_subscription_creation(id, head_block, None)
                    for id in batch
                )
            )
            # sleep between batches to avoid getting rate-limited by the RPC
            await asyncio.sleep(self._snapshot_sync_sleep)

    async def _parse_created_log(self: ChainListener, receipt: LogReceipt) -> None:
        """Parses SubscriptionCreated event

        Process:
            1. Collect subscription ID, log block number, tx_hash from receipt
            2. Sync net-new subscription via _sync_subscription_creation

        Args:
            log (LogReceipt): subscription creation log
        """

        # Parse subscription ID, block number from log receipt
        id = int(receipt["topics"][1].hex(), 16)
        block_number = receipt["blockNumber"]
        tx_hash = receipt["transactionHash"].hex()

        await self._sync_subscription_creation(id, block_number, tx_hash)

    async def _parse_cancelled_log(self: ChainListener, receipt: LogReceipt) -> None:
        """Parses SubscriptionCancelled event

        Process:
            1. Collect subscription ID from receipt
            2. Validates SubscriptionCancelled message
            3. If validated, forwards message to ChainProcessor

        Args:
            log (LogReceipt): subscription cancelled log
        """

        # Parse subscription ID from log receipt
        id = int(receipt["topics"][1].hex(), 16)

        # Create new subscription cancelled message
        msg = SubscriptionCancelledMessage(subscription_id=id)

        # Run message through guardian
        filtered = self._guardian.process_message(msg)

        if isinstance(filtered, GuardianError):
            # If filtered out by guardian, message is irrelevant
            log.info("Ignored subscription cancellation", id=id, err=filtered.error)
            return

        # Pass filtered message to ChainProcessor
        create_task(self._processor.track(msg))
        log.info("Relayed subscription cancellation", id=id)

    async def _parse_fulfilled_log(self: ChainListener, receipt: LogReceipt) -> None:
        """Parses SubscriptionFulfilled event

        Process:
            1. Collect subscription ID, block number, fulfilling node from receipt
            2. Collects block timestamp by quering for block data by block number
            3. Validates SubscriptionFulfilled message
            4. If validated, forwards message to ChainProcessor

        Args:
            log (LogReceipt): subscription fulfilled log
        """

        # Parse subscription ID, block number, fulfilling node from log receipt
        id = int(receipt["topics"][1].hex(), 16)
        block_number = receipt["blockNumber"]
        fulfilling_node = cast(str, decode(["address"], receipt["topics"][2])[0])

        # Collect transaction timestamp
        block = await self._rpc.get_block_by_number(block_number)
        timestamp = cast(int, block["timestamp"])

        # Create new subscription fulfillment message
        msg = SubscriptionFulfilledMessage(
            subscription_id=id,
            node=self._rpc.get_checksum_address(fulfilling_node),
            timestamp=timestamp,
        )

        # Run message through guardian
        filtered = self._guardian.process_message(msg)

        if isinstance(filtered, GuardianError):
            # If filtered out by guardian, message is irrelevant
            log.info("Ignored subscription fulfillment", id=id, err=filtered.error)
            return

        # Pass filtered message to ChainProcessor
        create_task(self._processor.track(msg))
        log.info("Relayed subscription fulfillment", id=id)

    async def _process_event_logs(
        self: ChainListener, event_logs: list[LogReceipt]
    ) -> None:
        """Processes event logs according to log type

        Process:
            1. Segments event log by type
            2. Executes relevant _parse_* fn according to type

        Args:
            event_logs (list[LogReceipt]): event log receipts
        """

        # Collect event => event hashes
        hashes = self._coordinator.get_event_hashes()
        # Invert mapping (event hash => event)
        names = {hash: evt for evt, hash in hashes.items()}

        # Setup event topic hashes
        for log_receipt in event_logs:
            # Collect event topic from event log receipt
            event_topic: str = log_receipt["topics"][0].hex()
            # Collect event from event topic
            event = names[event_topic]

            # Execute relevant _parse_* fn according to event type
            match event:
                case CoordinatorEvent.SubscriptionCreated:
                    await self._parse_created_log(log_receipt)
                case CoordinatorEvent.SubscriptionCancelled:
                    await self._parse_cancelled_log(log_receipt)
                case CoordinatorEvent.SubscriptionFulfilled:
                    await self._parse_fulfilled_log(log_receipt)

    async def setup(self: ChainListener) -> None:
        """ChainListener startup

        Process:
            1. Collect head block number from RPC
            2. Snapshot sync subscriptions from Coordinator up to head block
            3. Update locally-aware latest block in memory
        """

        # Get head block
        head_block = await self._rpc.get_head_block_number() - self._trail_head_blocks
        log.info(
            "Started snapshot sync",
            head=head_block,
            behind=self._trail_head_blocks,
        )

        # Snapshot sync subscriptions
        await self._snapshot_sync(cast(BlockNumber, head_block))

        # Update last synced block
        self._last_synced = head_block
        log.info("Finished snapshot sync", new_head=head_block)

    async def run_forever(self: ChainListener) -> None:
        """Core ChainListener event loop

        Process:
            1. Collects chain head block and latest locally synced block
            2. If head > locally_synced:
                2.1. Collects coordinator events between (locally_synced, head)
                    2.1.1. Up to a maximum of 100 blocks to not overload RPC
                2.2. Parses, validates, and pushes events to ChainProcessor
            3. Else, if chain head block <= latest locally synced block, sleeps for 500ms
        """

        log.info("Started ChainListener lifecycle", last_synced=self._last_synced)
        while not self._shutdown:
            # Collect chain head block
            head_block = (
                cast(int, await self._rpc.get_head_block_number())
                - self._trail_head_blocks
            )

            # Check if latest locally synced block < chain head block
            if self._last_synced < head_block:
                # Setup number of blocks to sync
                num_blocks_to_sync = min(head_block - self._last_synced, 100)
                # Setup target block (last + diff inclusive)
                target_block = self._last_synced + num_blocks_to_sync

                # Collect all Coordinator emitted event logs in range
                event_logs = await self._coordinator.get_event_logs(
                    cast(BlockNumber, self._last_synced + 1),
                    cast(BlockNumber, target_block),
                )

                # Process collected event logs
                await self._process_event_logs(event_logs)

                # Update last synced block
                self._last_synced = target_block
                log.info(
                    "Checked new blocks for events",
                    num_blocks=num_blocks_to_sync,
                    log_count=len(event_logs),
                    new_synced=self._last_synced,
                    behind=self._trail_head_blocks,
                )
            else:
                # Else, if already synced to head, sleep
                log.debug(
                    "No new blocks, sleeping for 500ms",
                    head=head_block,
                    synced=self._last_synced,
                    behind=self._trail_head_blocks,
                )
                await sleep(0.5)

    async def cleanup(self: ChainListener) -> None:
        """Stateless task, no cleanup necessary"""
        pass<|MERGE_RESOLUTION|>--- conflicted
+++ resolved
@@ -13,12 +13,7 @@
 from asyncio import create_task, sleep
 from typing import cast, Optional
 
-<<<<<<< HEAD
-from eth_abi.abi import decode  # type: ignore
-=======
 from eth_abi.abi import decode
-from web3.types import LogReceipt
->>>>>>> 23cdb7ff
 from eth_typing import BlockNumber
 from web3.types import LogReceipt
 
