--- conflicted
+++ resolved
@@ -17,17 +17,8 @@
 from chain.coordinator import Coordinator, CoordinatorSignatureParams
 from chain.rpc import RPC
 from chain.wallet import Wallet
-<<<<<<< HEAD
-from orchestration.orchestrator import (
-    Orchestrator,
-    OrchestratorInputSource,
-    OrchestratorInputType,
-)
-from shared.job import ContainerError, ContainerOutput
-=======
 from orchestration.orchestrator import Orchestrator
 from shared.job import ContainerError, ContainerOutput, JobInput, JobLocation
->>>>>>> ee00d84e
 from shared.message import (
     DelegatedSubscriptionMessage,
     MessageType,
@@ -765,19 +756,11 @@
 
         if delegated:
             # Setup off-chain inputs
-<<<<<<< HEAD
-            container_input = {
-                "source": OrchestratorInputSource.OFFCHAIN.value,
-                "data": parsed_params[1],
-                "type": OrchestratorInputType.NON_STREAMING.value,
-            }
-=======
             container_input = JobInput(
                 source=JobLocation.OFFCHAIN.value,
                 destination=JobLocation.ONCHAIN.value,
                 data=parsed_params[1],
             )
->>>>>>> ee00d84e
         else:
             # Setup on-chain inputs
             chain_input = await self._coordinator.get_container_inputs(
@@ -786,22 +769,12 @@
                 timestamp=int(time.time()),
                 caller=self._wallet.address,
             )
-<<<<<<< HEAD
-            container_input = {
-                "source": OrchestratorInputSource.ONCHAIN.value,
-                "data": chain_input.hex(),
-                "type": OrchestratorInputType.NON_STREAMING.value,
-            }
-
-        log.info(
-=======
             container_input = JobInput(
                 source=JobLocation.ONCHAIN.value,
                 destination=JobLocation.ONCHAIN.value,
                 data=chain_input.hex(),
             )
         log.debug(
->>>>>>> ee00d84e
             "Setup container input",
             id=id,
             interval=interval,
